name: PyHyperScattering CI Testing

on: 
  push:
  pull_request:
    # The branches below must be a subset of the branches above
    branches: [ main ]

jobs:
  build:

    runs-on: ${{ matrix.os}}
    strategy:
      matrix:
<<<<<<< HEAD
        python-version: [ '3.9', '3.10','3.11']
=======
        python-version: ['3.10','3.11']
>>>>>>> 08c3943b
        os: [ubuntu-latest, macOS-latest, windows-latest]

    steps:
    - uses: actions/checkout@v2
    - name: Set up Python ${{ matrix.python-version }}
      uses: actions/setup-python@v2
      with:
        python-version: ${{ matrix.python-version }}
    - name: Cache pip
      uses: actions/cache@v2
      with:
        # This path is specific to Ubuntu
        path: ~/.cache/pip
        # Look to see if there is a cache hit for the corresponding requirements file
        key: ${{ runner.os }}-pip-${{ hashFiles('requirements.txt') }}
        restore-keys: |
         ${{ runner.os }}-pip-
          ${{ runner.os }}-
    - name: Install dependencies
      run: |
        python -m pip install --upgrade pip
        pip install flake8 pytest coverage
        pip install pybind11 wheel
        pip install -r requirements.txt
        pip install -r requirements-bluesky.txt
        pip install dask
    - name: Lint with flake8
      run: |
        # stop the build if there are Python syntax errors or undefined names
        flake8 . --count --select=E9,F63,F7,F82 --show-source --statistics
        # exit-zero treats all errors as warnings. The GitHub editor is 127 chars wide
        flake8 . --count --exit-zero --max-complexity=10 --max-line-length=127 --statistics
    - name: Fetch and unzip example data (Mac/Linux)
      if: ${{ matrix.os != 'windows-latest' }}
      run: |
        wget https://github.com/usnistgov/PyHyperScattering/releases/download/0.0.0-example-data/Example.zip
        unzip Example.zip
        wget https://github.com/usnistgov/PyHyperScattering/releases/download/0.0.0-example-data/cyrsoxs-example.zip
        unzip cyrsoxs-example.zip
        wget https://github.com/usnistgov/PyHyperScattering/releases/download/0.0.0-example-data/mask-test-pack.zip
        unzip mask-test-pack.zip
        wget https://github.com/usnistgov/PyHyperScattering/releases/download/0.0.0-example-data/PSS300nm_C_ccd100.zip
        unzip PSS300nm_C_ccd100.zip
        wget https://github.com/usnistgov/PyHyperScattering/releases/download/0.0.0-example-data/smi_example.zip
        unzip smi_example.zip
        wget https://github.com/usnistgov/PyHyperScattering/releases/download/0.0.0-example-data/CMS_giwaxs_series.zip
        unzip CMS_giwaxs_series.zip
    - name: Fetch and unzip example data (Windows)
      if: ${{ matrix.os == 'windows-latest' }}
      run: |
        C:\msys64\usr\bin\wget.exe https://github.com/usnistgov/PyHyperScattering/releases/download/0.0.0-example-data/Example.zip
        unzip Example.zip
        C:\msys64\usr\bin\wget.exe https://github.com/usnistgov/PyHyperScattering/releases/download/0.0.0-example-data/cyrsoxs-example.zip
        unzip cyrsoxs-example.zip
        C:\msys64\usr\bin\wget.exe https://github.com/usnistgov/PyHyperScattering/releases/download/0.0.0-example-data/mask-test-pack.zip
        unzip mask-test-pack.zip
        C:\msys64\usr\bin\wget.exe https://github.com/usnistgov/PyHyperScattering/releases/download/0.0.0-example-data/PSS300nm_C_ccd100.zip
        unzip PSS300nm_C_ccd100.zip
        C:\msys64\usr\bin\wget.exe https://github.com/usnistgov/PyHyperScattering/releases/download/0.0.0-example-data/smi_example.zip
        unzip smi_example.zip
        C:\msys64\usr\bin\wget.exe https://github.com/usnistgov/PyHyperScattering/releases/download/0.0.0-example-data/CMS_giwaxs_series.zip
        unzip CMS_giwaxs_series.zip
    - name: Test with pytest
      run: |
        #pytest -v
        #temporarily disabling coverage for memory usage
        coverage run -m pytest -v
    - name: Report coverage
      run: |
        coverage report
        coverage html
    - name: Upload coverage report
      uses: actions/upload-artifact@v2
      with:
        name: coverage-${{ matrix.os}}-${{ matrix.python-version }}.html
        path: htmlcov/index.html
      # Use always() to always run this step to publish test results when there are test failures
      if: ${{ always() }}<|MERGE_RESOLUTION|>--- conflicted
+++ resolved
@@ -12,11 +12,7 @@
     runs-on: ${{ matrix.os}}
     strategy:
       matrix:
-<<<<<<< HEAD
-        python-version: [ '3.9', '3.10','3.11']
-=======
         python-version: ['3.10','3.11']
->>>>>>> 08c3943b
         os: [ubuntu-latest, macOS-latest, windows-latest]
 
     steps:
