from pyFAI import azimuthalIntegrator
from pyFAI.units import eq_q, formula_q, register_radial_unit
from pyFAI.io.ponifile import PoniFile
import h5py
import warnings
import xarray as xr
import numpy as np
import math
import matplotlib.pyplot as plt
from tqdm.auto import tqdm
from PIL import Image
from skimage import draw
import json
import pandas as pd
import fabio

# tqdm.pandas()
# the following block monkey-patches xarray to add tqdm support.  This will not be needed once tqdm v5 releases.
from xarray.core.groupby import DataArrayGroupBy, DatasetGroupBy


def inner_generator(df_function='apply'):
    def inner(df, func, *args, **kwargs):
        t = tqdm(total=len(df))

        def wrapper(*args, **kwargs):
            t.update(n=1 if not t.total or t.n < t.total else 0)
            return func(*args, **kwargs)

        result = getattr(df, df_function)(wrapper, **kwargs)

        t.close()
        return result

    return inner


DataArrayGroupBy.progress_apply = inner_generator(df_function='apply')
DatasetGroupBy.progress_apply = inner_generator(df_function='apply')

DataArrayGroupBy.progress_map = inner_generator(df_function='map')
DatasetGroupBy.progress_map = inner_generator(df_function='map')

DataArrayGroupBy.progress_map_blocks = inner_generator(df_function='map_blocks')
DatasetGroupBy.progress_map_blocks = inner_generator(df_function='map_blocks')

# end monkey patch


class PFGeneralIntegrator:

    def integrateSingleImage(self, img):
        if type(img) == xr.Dataset:
            for key in img.keys():
                target_key = key
            img = img[key]
        if img.ndim > 2:

            img_to_integ = np.squeeze(img.values)
        else:
            img_to_integ = img.values

        if self.mask is None:
            warnings.warn(
                'No mask defined.  Creating an empty mask with dimensions {img.shape}.',
                stacklevel=2,
            )
            self.mask = np.zeros_like(img).squeeze()
        assert np.shape(self.mask) == np.shape(
            img_to_integ
        ), f'Error!  Mask has shape {np.shape(self.mask)} but you are attempting to integrate data with shape {np.shape(img_to_integ)}.  Try changing mask orientation or updating mask.'
        stacked_axis = list(img.dims)
        stacked_axis.remove('pix_x')
        stacked_axis.remove('pix_y')
        if len(stacked_axis) > 0:
            assert (
                len(stacked_axis) == 1
            ), f"More than one dimension left after removing pix_x and pix_y, I see {stacked_axis}, not sure how to handle"
            stacked_axis = stacked_axis[0]
            # print(f'looking for {stacked_axis} in {img[0].indexes} (indexes), it has dims {img[0].dims} and looks like {img[0]}')
            if img.__getattr__(stacked_axis).shape[0] > 1:
                system_to_integ = img[0].indexes[stacked_axis]
                warnings.warn(
                    f'There are two images for {img.__getattr__(stacked_axis)}, I am ONLY INTEGRATING THE FIRST.  This may cause the labels to be dropped and the result to need manual re-tagging in the index.',
                    stacklevel=2,
                )
            else:
                system_to_integ = img.indexes[stacked_axis]

        else:
            stacked_axis = 'image_num'
            system_to_integ = [0]
        if self.do_1d_integration:
            integ_func = self.integrator.integrate1d
        else:
            integ_func = self.integrator.integrate2d

        try:
            frame = integ_func(
                img_to_integ,
                self.npts,
                filename=None,
                correctSolidAngle=self.correctSolidAngle,
                error_model="azimuthal",
                dummy=-8675309 if self.maskToNan else 0,
                mask=self.mask,
                unit='arcsinh(q.µm)' if self.use_log_ish_binning else 'q_A^-1',
                method=self.integration_method,
            )
        except TypeError as e:
            if 'diffSolidAngle() missing 2 required positional arguments: ' in str(e):
                raise TypeError(
                    'Geometry is incorrect, cannot integrate.\n \n - Do your mask dimensions match your image dimensions? \n - Do you have pixel sizes set that are not zero?\n - Is SDD, beamcenter/poni, and tilt set correctly?'
                ) from e
            else:
                raise e

        if self.maskToNan:
            # preexisting_nans = np.isnan(TwoD.intensity).sum()
            frame.intensity[frame.intensity == -8675309] = np.nan
            # print(f'Patched dummy flag to NaN, number of NaNs = {np.isnan(TwoD.intensity).sum()}, preexisting {preexisting_nans}')
        if self.use_log_ish_binning:
            radial_to_save = np.sinh(frame.radial) / 10000  # was 1000 for inverse nm
        else:
            radial_to_save = frame.radial
        if self.do_1d_integration:
            try:
<<<<<<< HEAD
                res = xr.DataArray([frame.intensity],dims=[stacked_axis,'q'],coords={'q':('q', radial_to_save ,{'units': '1/Å'}),stacked_axis:(stacked_axis,system_to_integ)},attrs=img.attrs)
            except AttributeError:
                res = xr.DataArray(frame.intensity, dims=['q'], coords={'q':('q', radial_to_save ,{'units': '1/Å'})}, attrs=img.attrs)
        else:
            try:
                res = xr.DataArray([frame.intensity],dims=[stacked_axis,'chi','q'],coords={
                                        'q': ('q', radial_to_save ,{'units': '1/Å'}),
                                        'chi': ('chi', frame.azimuthal, {'units': '°'}),
                                        stacked_axis:(stacked_axis,system_to_integ)
                                        },attrs=img.attrs)#.transpose(['chi','q',stacked_axis])
            except AttributeError:
                res = xr.DataArray(frame.intensity, dims=['chi', 'q'],
                                    coords={
                                        'q': ('q', radial_to_save ,{'units': '1/Å'}),
                                        'chi': ('chi', frame.azimuthal, {'units': '°'})
                                        }, attrs=img.attrs)
=======
                res = xr.DataArray(
                    [frame.intensity],
                    dims=[stacked_axis, 'q'],
                    coords={
                        'q': ('q', radial_to_save),
                        stacked_axis: (stacked_axis, system_to_integ),
                    },
                    attrs=img.attrs,
                )
                if self.return_sigma:
                    sigma = xr.DataArray(
                        [frame.sigma],
                        dims=[stacked_axis, 'q'],
                        coords={
                            'q': ('q', radial_to_save),
                            stacked_axis: (stacked_axis, system_to_integ),
                        },
                        attrs=img.attrs,
                    )
            except AttributeError:
                res = xr.DataArray(
                    frame.intensity, dims=['q'], coords={'q': radial_to_save}, attrs=img.attrs
                )
                if self.return_sigma:
                    sigma = xr.DataArray(
                        frame.sigma, dims=['q'], coords={'q': radial_to_save}, attrs=img.attrs
                    )
        else:
            try:
                res = xr.DataArray(
                    [frame.intensity],
                    dims=[stacked_axis, 'chi', 'q'],
                    coords={
                        'q': ('q', radial_to_save),
                        'chi': ('chi', frame.azimuthal),
                        stacked_axis: (stacked_axis, system_to_integ),
                    },
                    attrs=img.attrs,
                )  # .transpose(['chi','q',stacked_axis])
                if self.return_sigma:
                    sigma = xr.DataArray(
                        [frame.sigma],
                        dims=[stacked_axis, 'chi', 'q'],
                        coords={
                            'q': ('q', radial_to_save),
                            'chi': ('chi', frame.azimuthal),
                            stacked_axis: (stacked_axis, system_to_integ),
                        },
                        attrs=img.attrs,
                    )  # .transpose(['chi','q',stacked_axis])
            except AttributeError:
                res = xr.DataArray(
                    frame.intensity,
                    dims=['chi', 'q'],
                    coords={'q': radial_to_save, 'chi': frame.azimuthal},
                    attrs=img.attrs,
                )
                if self.return_sigma:
                    sigma = xr.DataArray(
                        frame.sigma,
                        dims=['chi', 'q'],
                        coords={'q': radial_to_save, 'chi': frame.azimuthal},
                        attrs=img.attrs,
                    )
>>>>>>> 4daa92c1
        if self.return_sigma:
            sigma = xr.ones_like(res)
            sigma.values = frame.sigma
            res = res.to_dataset(name='I')
            res['dI'] = sigma
        return res

    '''
    legacy index ident code:
     indexes = list(data.indexes.keys())
        indexes.remove('pix_x')
        indexes.remove('pix_y')
        real_indexes = indexes
        for idx in indexes:
            if type(data.indexes[idx]) == pd.core.indexes.multi.MultiIndex:
                for level in data.indexes[idx].names:
                    try:
                        real_indexes.remove(level)
                    except ValueError:
                        pass
        indexes = real_indexes
    '''

    def integrateImageStack_legacy(self, data):
        indexes = list(data.dims)
        indexes.remove('pix_x')
        indexes.remove('pix_y')

        if len(indexes) == 1:
            data_int = data.groupby(indexes[0],squeeze=False).progress_map(self.integrateSingleImage)
        elif len(indexes) == 0:
            data_int = self.integrateSingleImage(data).isel(image_num=0)
        else:
            # some kinda logic to check for existing multiindexes and stack into them appropriately maybe
            data = data.stack({'pyhyper_internal_multiindex': indexes})
            data_int = data.groupby('pyhyper_internal_multiindex', squeeze=False)
            data_int = data_int.progress_map(self.integrateSingleImage)
            data_int = data_int.unstack('pyhyper_internal_multiindex')
            # this is a hack to fix the dimension order in case we are being called as an inner function of a Dask reduction
            if getattr(self, 'expected_dim_order', None) is not None:
                orig_order = data_int.dims
                data_int = data_int.transpose(*self.expected_dim_order)

        return data_int
        # int_stack = img_stack.groupby('system').map_progress(self.integrateSingleImage)
        # PRSUtils.fix_unstacked_dims(int_stack,img_stack,'system',img_stack.attrs['dims_unpacked'])
        # return int_stack

    def integrateImageStack_dask(self, data, chunksize=5):
        # int_stack = img_stack.groupby('system').map(self.integrateSingleImage)
        # return int_stack
        indexes = list(data.dims)
        try:
            indexes.remove('pix_x')
            indexes.remove('pix_y')
        except ValueError:
            pass
        try:
            indexes.remove('qx')
            indexes.remove('qy')
        except ValueError:
            pass

        if len(indexes) == 1:
            if (
                data.__getattr__(indexes[0]).to_pandas().drop_duplicates().shape[0]
                != data.__getattr__(indexes[0]).shape[0]
            ):
                warnings.warn(
                    f'Axis {indexes[0]} contains duplicate conditions.  This is not supported and may not work.  Try adding additional coords to separate image conditions',
                    stacklevel=2,
                )

            dim_to_chunk = indexes[0]
        else:
            # some kinda logic to check for existing multiindexes and stack into them appropriately maybe
            if 'energy' in indexes:
                dim_to_chunk = 'energy'
            else:
                dim_to_chunk = indexes[0]
            # this probably should check which is the longest?  Shortest?  and chunk that.
        print(f'chunking on {dim_to_chunk}')

        '''
            data = data.stack({'pyhyper_internal_multiindex':indexes})
            if data.pyhyper_internal_multiindex.to_pandas().drop_duplicates().shape[0] != data.pyhyper_internal_multiindex.shape[0]:
                warnings.warn('Your index set contains duplicate conditions.  This is not supported and may not work.  Try adding additional coords to separate image conditions',stacklevel=2)
                
            fake_image_to_process = data.isel(**{'pyhyper_internal_multiindex':0},drop=False)
            indexes=['pyhyper_internal_multiindex']
            dim_to_chunk = 'pyhyper_internal_multiindex'
        '''

        fake_image_to_process = data.isel(**{dim_to_chunk: 0}, drop=False)
        data = data.chunk({dim_to_chunk: chunksize})
        coord_dict = {}
        shape = tuple([])
        demo_integration = self.integrateSingleImage(fake_image_to_process)
        coord_dict.update({'chi': demo_integration.chi, 'q': demo_integration.q})
        npts_q = len(demo_integration.q)

        order_list = []
        for idx in indexes:
            order_list.append(idx)
            coord_dict[idx] = data.indexes[idx]
            shape = shape + tuple([len(data.indexes[idx])])
        shape = shape + (360, npts_q)

        desired_order_list = order_list + ['chi', 'q']
        coord_dict_sorted = {k: coord_dict[k] for k in desired_order_list}

        template = xr.DataArray(np.empty(shape), coords=coord_dict_sorted)

        print(demo_integration.dims)
        if 'image_num' in demo_integration.dims:
            template = template.transpose(
                *[item if item != 'image_num' else dim_to_chunk for item in demo_integration.dims]
            )
        elif dim_to_chunk not in demo_integration.dims:
            template = template.transpose(dim_to_chunk, *demo_integration.dims)
        template = template.chunk({indexes[0]: chunksize})
        '''
        try:
            print(template)
            print(template.indexes)
            print(template.pyhyper_internal_multiindex)
            print(data)
            print(data.indexes)
            print(data.pyhyper_internal_multiindex)
            print(data.pyhyper_internal_multiindex==template.pyhyper_internal_multiindex)
        except AttributeError:
            pass
            
        '''
        self.expected_dim_order = template.dims
        print(f'set expected dim order to {self.expected_dim_order}')
        integ_fly = data.map_blocks(self.integrateImageStack_legacy, template=template)
        if dim_to_chunk == 'pyhyper_internal_multiindex':
            integ_fly = integ_fly.unstack('pyhyper_internal_multiindex')
<<<<<<< HEAD
        return integ_fly 
    
    
    def __init__(self,
                 maskmethod='none',
                 maskrotate = True,
                 geomethod = "none",
                 NIdistance = 0, NIbcx = 0, NIbcy = 0, NItiltx = 0, NItilty = 0,
                 NIpixsizex = 0, NIpixsizey = 0,
                 template_xr=None,
                 ponifile = None,
                 energy=2000,
                 integration_method='csr_ocl',
                 correctSolidAngle=True,
                 maskToNan=True,
                 npts=500,
                 use_log_ish_binning=False,
                 do_1d_integration=False,
                 return_sigma=False,
                 use_chunked_processing=False,
                 **kwargs):
        # energy units eV
        if maskmethod == 'nika':
            self.loadNikaMask(rotate_image=maskrotate, **kwargs) 
=======
        return integ_fly

    def __init__(
        self,
        maskmethod='none',
        maskpath='',
        maskrotate=True,
        geomethod="none",
        NIdistance=0,
        NIbcx=0,
        NIbcy=0,
        NItiltx=0,
        NItilty=0,
        NIpixsizex=0,
        NIpixsizey=0,
        template_xr=None,
        energy=2000,
        integration_method='csr_ocl',
        correctSolidAngle=True,
        maskToNan=True,
        npts=500,
        use_log_ish_binning=False,
        do_1d_integration=False,
        return_sigma=False,
        use_chunked_processing=False,
        **kwargs,
    ):
        # energy units eV
        if maskmethod == 'nika':
            self.loadNikaMask(filetoload=maskpath, rotate_image=maskrotate, **kwargs)
>>>>>>> 4daa92c1
        elif maskmethod == 'polygon':
            self.loadPolyMask(**kwargs)
        elif maskmethod == 'image':
            self.loadImageMask(maskpath=maskpath, maskrotate=maskrotate, **kwargs)
        elif maskmethod == 'pyhyper':
            self.loadPyHyperMask(**kwargs)
        elif maskmethod == 'edf':
            self.loadEdfMask(**kwargs)
        elif maskmethod == 'numpy':
            self.mask = kwargs['mask']
        elif maskmethod == 'none':
            self.mask = None
        else:
            raise ValueError(f'Invalid or unsupported maskmethod {maskmethod}.')
        self.dist = 0.1
        self.poni1 = 0
        self.poni2 = 0
        self.rot1 = 0
        self.rot2 = 0
        self.rot3 = 0
        self.pixel1 = 0 / 1e3
        self.pixel2 = 0 / 1e3
        self.correctSolidAngle = correctSolidAngle
        self.integration_method = integration_method
        self._energy = energy
        self.npts = npts
        self.use_log_ish_binning = use_log_ish_binning
        self.do_1d_integration = do_1d_integration
        if self.use_log_ish_binning:
            register_radial_unit(
                "arcsinh(q.µm)",
                scale=1.0,
                label=r"arcsinh($q$.µm)",
                formula="arcsinh(4.0e-6*π/λ*sin(arctan2(sqrt(x**2 + y**2), z)/2.0))",
            )

        self.maskToNan = maskToNan
        self.return_sigma = return_sigma
        self.use_chunked_processing = use_chunked_processing
        # self._energy = 0
        if geomethod == "nika":
            self.ni_pixel_x = NIpixsizex
            self.ni_pixel_y = NIpixsizey
            self.ni_distance = NIdistance
            self.ni_beamcenter_x = NIbcx
            self.ni_beamcenter_y = NIbcy
            self.ni_tilt_x = NItiltx
            self.ni_tilt_y = NItilty
        elif geomethod == 'template_xr':
            self.calibrationFromTemplateXRParams(template_xr)
        elif geomethod == 'ponifile':
            self.calibrationFromPoniFile(ponifile, template_xr)
        elif geomethod == "none":
            warnings.warn(
                'Initializing geometry with default values.  This is probably NOT what you want.',
                stacklevel=2,
            )

        self.recreateIntegrator()

    def __str__(self):
        return f"PyFAI general integrator wrapper SDD = {self.dist} m, poni1 = {self.poni1} m, poni2 = {self.poni2} m, rot1 = {self.rot1} rad, rot2 = {self.rot2} rad"

    def integrateImageStack(self, img_stack, method=None, chunksize=None):
        ''' '''

        if (self.use_chunked_processing and method is None) or method == 'dask':
            func_args = {}
            if chunksize is not None:
                func_args['chunksize'] = chunksize
            return self.integrateImageStack_dask(img_stack, **func_args)
        elif (method is None) or method == 'legacy':
            return self.integrateImageStack_legacy(img_stack)
        else:
            raise NotImplementedError(f'unsupported integration method {method}')

    def loadPolyMask(self, maskpoints=[], **kwargs):
        '''
        loads a polygon mask from a list of polygon points

        Args:
        (list) maskpoints: a list of lists of points, e.g.
                [
                    [ #begin polygon 1
                        [0,0],[0,10],[10,10],[10,0]
                    ],
                    [ #later polygons]
                ]
        (tuple) maskshape: (x,y) dimensions of mask to create
                if not passed, will assume that the maximum point is included in the mask
        '''
        points = maskpoints
        xs = []
        ys = []
        for polygon in points:
            x, y = zip(*polygon)
            xs += x
            ys += y
            if 'maskshape' in kwargs:
                shape = kwargs['maskshape']
            else:
                shape = (math.ceil(max(xs)), math.ceil(max(ys)))
            image = np.zeros(shape)
            for polygon in points:
                image += draw.polygon2mask(shape, polygon)
            image[image > 1] = 1
        boolmask = np.invert(image.astype(bool))
        print(f"Created mask with dimensions {str(np.shape(boolmask))}")
        self.mask = boolmask

    def loadImageMask(self, **kwargs):
        '''
        loads a mask from a generic image

        Args:
            (pathlib.Path or String) maskpath: path to load
            (bool) maskrotate: rotate mask using np.flipud(np.rot90(mask))
        '''

        im = Image.open(kwargs['maskpath'])
        image = np.array(im)
        if 'maskrotate' in kwargs:
            if kwargs['maskrotate']:
                image = np.flipud(np.rot90(image))
        boolmask = np.invert(image.astype(bool))
        print(f"Imported mask with dimensions {str(np.shape(boolmask))}")
        self.mask = boolmask

<<<<<<< HEAD

    def loadEdfMask(self, **kwargs):
        '''
        Loads an edf-format mask (probably from pyFAI.calib2?).

        Args:
            filetoload (pathlib.Path or string): path to edf format mask
        '''
        filetoload = kwargs['maskpath']
        self.mask = fabio.open(filetoload).data

    def loadNikaMask(self, filetoload, rotate_image = True,**kwargs):

=======
    def loadNikaMask(self, filetoload, rotate_image=True, **kwargs):
>>>>>>> 4daa92c1
        '''
        Loads a Nika-generated HDF5 or tiff mask and converts it to an array that matches the local conventions.

        Args:
            filetoload (pathlib.Path or string): path to hdf5/tiff format mask from Nika.
            rotate_image (bool, default True): rotate image as should work
        '''
        mask = None
        filetoload = kwargs['maskpath']

        if 'h5' in str(filetoload) or 'hdf' in str(filetoload):
            type = 'h5'
            maskhdf = h5py.File(filetoload, 'r')
            mask = maskhdf['M_ROIMask']

        elif 'tif' in str(filetoload):
            type = 'tif'
            mask = plt.imread(filetoload)
        else:
            warnings.warn('Unsupported mask type...', stacklevel=2)
        if 'rotate_image' in kwargs:
            if kwargs['rotate_image']:
                mask = np.flipud(np.rot90(mask))
        boolmask = np.invert(mask.astype(bool)[:])
        print(f"Imported or created mask with dimensions {str(np.shape(boolmask))}")
        self.mask = boolmask

    def loadPyHyperMask(self, **kwargs):
        '''
        Loads a mask json file saved by PyHyper's drawMask routines.

        Args:
            (pathlib.Path or string) maskpath: path to load json file from


        '''
        with open(kwargs['maskpath'], 'r') as f:
            strlist = json.load(f)
        # print(strlist)
        dflist = []
        for item in strlist:
            dflist.append(pd.read_json(item))
        # print(dflist)
        pyhyperlist = []
        for shape in dflist:
            pyhyper_shape = []
            for index, xval in enumerate(shape.x):
                yval = shape.y[index]
                pyhyper_shape.append([xval, yval])
            pyhyperlist.append(pyhyper_shape)
<<<<<<< HEAD
        self.loadPolyMask(maskpoints=pyhyperlist,**kwargs)

    def calibrationFromTemplateXRParams(self, raw_xr):
=======
        self.loadPolyMask(maskpoints=pyhyperlist, **kwargs)
>>>>>>> 4daa92c1

    def calibrationFromTemplateXRParams(self, raw_xr):
        '''
        Sets calibration from a pyFAI values in a template xarray

        Args:
            raw_xr (raw format xarray): a raw_xr bearing the metadata in members

        '''
        self.dist = raw_xr.dist
        self.poni1 = raw_xr.poni1
        self.poni2 = raw_xr.poni2

        self.rot1 = raw_xr.rot1
        self.rot2 = raw_xr.rot2
        self.rot3 = raw_xr.rot3

        self.pixel1 = raw_xr.pixel1
        self.pixel2 = raw_xr.pixel2        
        try:
            self.energy = float(raw_xr.energy)
        except TypeError:
            pass

        if self.mask is None:
            self.mask = np.zeros((len(raw_xr.pix_y), len(raw_xr.pix_x)))
            warnings.warn(
                f'Since mask was none, creating an empty mask with shape {self.mask.shape}',
                stacklevel=2,
            )

        if hasattr(raw_xr.energy, '__iter__'):  # this is an iterable, not a single number
            self.energy = raw_xr.energy[0]
        else:
            self.energy = raw_xr.energy

        self.recreateIntegrator()

    def calibrationFromPoniFile(self, ponifile, raw_xr=None):

        '''
        Sets calibration from a pyFAI poni-file

        Args:
            ponifile (str or Pathlib.path): a pyFAI poni file containing the geometry
            raw_xr (raw format xarray): optional, raw xr with correct pixel dimensions 
                                        for creating an empty mask if necessary
        '''
        ponifile = PoniFile(data=str(ponifile))
        self.dist = ponifile._dist
        self.poni1 = ponifile._poni1
        self.poni2 = ponifile._poni2
        self.rot1 = ponifile._rot1
        self.rot2 = ponifile._rot2
        self.rot3 = ponifile._rot3
        self.wavelength = ponifile._wavelength

        self.pixel1 = ponifile.detector.pixel1
        self.pixel2 = ponifile.detector.pixel2
        
        if self.mask is None and raw_xr is None: 
            self.mask = np.zeros((len(raw_xr.pix_y),len(raw_xr.pix_x)))
            warnings.warn(f'Since mask was none, creating an empty mask with shape {self.mask.shape}',stacklevel=2)
        self.recreateIntegrator()


    @property
    def wavelength(self):
        return 1.239842e-6 / self._energy  # = wl ; energy = 1.239842e-6 / wl

    @wavelength.setter
    def wavelength(self, value):
        self._energy = 1.239842e-6 / value
        self.recreateIntegrator()

    @property
    def energy(self):
        return self._energy

    @energy.setter
    def energy(self, value):
        self._energy = value
        self.recreateIntegrator()

    @property
    def ni_beamcenter_x(self):
        try:
            return self.poni2 / self.ni_pixel_x * 1000
        except ZeroDivisionError:
            warnings.warn(
                'x pixel size is 0, cannot set beam center, fix pixel size first', stacklevel=2
            )
            return 0

    @ni_beamcenter_x.setter
    def ni_beamcenter_x(self, value):
        self.poni2 = self.ni_pixel_x * value / 1000
        self.recreateIntegrator()

    @property
    def ni_beamcenter_y(self):
        try:
            return self.poni1 / self.ni_pixel_y * 1000
        except ZeroDivisionError:
            warnings.warn(
                'y pixel size is 0, cannot set beam center, fix pixel size first', stacklevel=2
            )
            return 0

    @ni_beamcenter_y.setter
    def ni_beamcenter_y(self, value):
        self.poni1 = self.ni_pixel_y * value / 1000
        self.recreateIntegrator()

    @property
    def ni_distance(self):
        return self.dist * 1000

    @ni_distance.setter
    def ni_distance(self, value):
        self.dist = value / 1000
        self.recreateIntegrator()

    @property
    def ni_tilt_x(self):
        return self.rot1 / (math.pi / 180)

    @ni_tilt_x.setter
    def ni_tilt_x(self, value):
        self.rot1 = value * (math.pi / 180)
        self.recreateIntegrator()

    @property
    def ni_tilt_y(self):
        return self.rot2 / (math.pi / 180)  # tilt = rot / const, rot = tilt * const

    @ni_tilt_y.setter
    def ni_tilt_y(self, value):
        self.rot2 = value * (math.pi / 180)
        self.recreateIntegrator()

    @property
    def ni_pixel_x(self):
        return self.pixel2 * 1e3

    @ni_pixel_x.setter
    def ni_pixel_x(self, value):
        self.pixel2 = value / 1e3
        self.ni_beamcenter_x = self.ni_beamcenter_x
        self.recreateIntegrator()

    @property
    def ni_pixel_y(self):
        return self.pixel1 * 1e3

    @ni_pixel_y.setter
    def ni_pixel_y(self, value):
        self.pixel1 = value / 1e3
        self.ni_beamcenter_y = self.ni_beamcenter_y
        self.recreateIntegrator()

    def recreateIntegrator(self):
        '''
        recreate the integrator, after geometry change
        '''
        self.integrator = azimuthalIntegrator.AzimuthalIntegrator(
            self.dist,
            self.poni1,
            self.poni2,
            self.rot1,
            self.rot2,
            self.rot3,
            pixel1=self.pixel1,
            pixel2=self.pixel2,
            wavelength=self.wavelength,
        )

    def calibrationFromNikaParams(self, distance, bcx, bcy, tiltx, tilty, pixsizex, pixsizey):
        '''
         DEPRECATED as of 0.2

        Set the local calibrations using Nika parameters.
            this will probably only support rotations in the SAXS limit (i.e., where sin(x) ~ x, i.e., a couple degrees)
            since it assumes the PyFAI and Nika rotations are about the same origin point (which I think isn't true).

         Args:
             distance: sample-detector distance in mm
             bcx: beam center x in pixels
             bcy: beam center y in pixels
             tiltx: detector x tilt in deg, see note above
             tilty: detector y tilt in deg, see note above
             pixsizex: pixel size in x, microns
             pixsizey: pixel size in y, microns
        '''

        self.ni_pixel_x = pixsizex
        self.ni_pixel_y = pixsizey
        self.ni_distance = distance
        self.ni_beamcenter_x = bcx
        self.ni_beamcenter_y = bcy
        self.ni_tilt_x = tiltx
        self.ni_tilt_y = tilty

        ''' preserved for reference
        self.dist = distance / 1000 # mm in Nika, m in pyFAI
        self.poni1 = bcy * pixsizey / 1000#pyFAI uses the same 0,0 definition, so just pixel to m.  y = poni1, x = poni2
        self.poni2 = bcx * pixsizex / 1000

        self.rot1 = tiltx * (math.pi/180)
        self.rot2 = tilty * (math.pi/180) #degree to radian and flip x/y
        self.rot3 = 0 #don't support this, it's only relevant for multi-detector geometries

        self.pixel1 = pixsizey/1e3
        self.pixel2 = pixsizex/1e3
        self.recreateIntegrator()'''<|MERGE_RESOLUTION|>--- conflicted
+++ resolved
@@ -125,24 +125,6 @@
             radial_to_save = frame.radial
         if self.do_1d_integration:
             try:
-<<<<<<< HEAD
-                res = xr.DataArray([frame.intensity],dims=[stacked_axis,'q'],coords={'q':('q', radial_to_save ,{'units': '1/Å'}),stacked_axis:(stacked_axis,system_to_integ)},attrs=img.attrs)
-            except AttributeError:
-                res = xr.DataArray(frame.intensity, dims=['q'], coords={'q':('q', radial_to_save ,{'units': '1/Å'})}, attrs=img.attrs)
-        else:
-            try:
-                res = xr.DataArray([frame.intensity],dims=[stacked_axis,'chi','q'],coords={
-                                        'q': ('q', radial_to_save ,{'units': '1/Å'}),
-                                        'chi': ('chi', frame.azimuthal, {'units': '°'}),
-                                        stacked_axis:(stacked_axis,system_to_integ)
-                                        },attrs=img.attrs)#.transpose(['chi','q',stacked_axis])
-            except AttributeError:
-                res = xr.DataArray(frame.intensity, dims=['chi', 'q'],
-                                    coords={
-                                        'q': ('q', radial_to_save ,{'units': '1/Å'}),
-                                        'chi': ('chi', frame.azimuthal, {'units': '°'})
-                                        }, attrs=img.attrs)
-=======
                 res = xr.DataArray(
                     [frame.intensity],
                     dims=[stacked_axis, 'q'],
@@ -207,7 +189,6 @@
                         coords={'q': radial_to_save, 'chi': frame.azimuthal},
                         attrs=img.attrs,
                     )
->>>>>>> 4daa92c1
         if self.return_sigma:
             sigma = xr.ones_like(res)
             sigma.values = frame.sigma
@@ -347,7 +328,6 @@
         integ_fly = data.map_blocks(self.integrateImageStack_legacy, template=template)
         if dim_to_chunk == 'pyhyper_internal_multiindex':
             integ_fly = integ_fly.unstack('pyhyper_internal_multiindex')
-<<<<<<< HEAD
         return integ_fly 
     
     
@@ -371,39 +351,7 @@
                  **kwargs):
         # energy units eV
         if maskmethod == 'nika':
-            self.loadNikaMask(rotate_image=maskrotate, **kwargs) 
-=======
-        return integ_fly
-
-    def __init__(
-        self,
-        maskmethod='none',
-        maskpath='',
-        maskrotate=True,
-        geomethod="none",
-        NIdistance=0,
-        NIbcx=0,
-        NIbcy=0,
-        NItiltx=0,
-        NItilty=0,
-        NIpixsizex=0,
-        NIpixsizey=0,
-        template_xr=None,
-        energy=2000,
-        integration_method='csr_ocl',
-        correctSolidAngle=True,
-        maskToNan=True,
-        npts=500,
-        use_log_ish_binning=False,
-        do_1d_integration=False,
-        return_sigma=False,
-        use_chunked_processing=False,
-        **kwargs,
-    ):
-        # energy units eV
-        if maskmethod == 'nika':
             self.loadNikaMask(filetoload=maskpath, rotate_image=maskrotate, **kwargs)
->>>>>>> 4daa92c1
         elif maskmethod == 'polygon':
             self.loadPolyMask(**kwargs)
         elif maskmethod == 'image':
@@ -532,7 +480,6 @@
         print(f"Imported mask with dimensions {str(np.shape(boolmask))}")
         self.mask = boolmask
 
-<<<<<<< HEAD
 
     def loadEdfMask(self, **kwargs):
         '''
@@ -546,9 +493,6 @@
 
     def loadNikaMask(self, filetoload, rotate_image = True,**kwargs):
 
-=======
-    def loadNikaMask(self, filetoload, rotate_image=True, **kwargs):
->>>>>>> 4daa92c1
         '''
         Loads a Nika-generated HDF5 or tiff mask and converts it to an array that matches the local conventions.
 
@@ -599,14 +543,7 @@
                 yval = shape.y[index]
                 pyhyper_shape.append([xval, yval])
             pyhyperlist.append(pyhyper_shape)
-<<<<<<< HEAD
         self.loadPolyMask(maskpoints=pyhyperlist,**kwargs)
-
-    def calibrationFromTemplateXRParams(self, raw_xr):
-=======
-        self.loadPolyMask(maskpoints=pyhyperlist, **kwargs)
->>>>>>> 4daa92c1
-
     def calibrationFromTemplateXRParams(self, raw_xr):
         '''
         Sets calibration from a pyFAI values in a template xarray
